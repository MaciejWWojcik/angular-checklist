--- conflicted
+++ resolved
@@ -5,22 +5,10 @@
       "summary": "This category summarizes best practices regarding architecture.",
       "slug": "architecture",
       "items": [
-<<<<<<< HEAD
-        "Z1JIVG3",
-=======
         "Z1uCcrx",
->>>>>>> 73228308
         "Z1xqb2O",
         "Z11LOp2",
         "Z24l73x"
-      ]
-    },
-    "ngrx": {
-      "title": "NgRx",
-      "summary": "This category summarizes best practices regarding NgRx.",
-      "slug": "ngrx",
-      "items": [
-        "2sJuJG"
       ]
     },
     "performance": {
@@ -29,11 +17,7 @@
       "slug": "performance",
       "items": [
         "Z8rHxb",
-<<<<<<< HEAD
-        "ZDAf5h",
-=======
         "Z13mvQ4",
->>>>>>> 73228308
         "AvD9O"
       ]
     },
@@ -50,19 +34,11 @@
     }
   },
   "items": {
-<<<<<<< HEAD
-    "Z1JIVG3": {
-      "id": "Z1JIVG3",
-      "slug": "business-logic",
-      "title": "Business logic in services",
-      "content": "<h3>Business logic in services</h3>\n<p>All the business logic in the application is moved to services. Smart components (TOOD: link to the smart vs dumb components) can only hold logic that is related to this specific component. All the business logic access to backend resources should be abstracted to services.</p>\n"
-=======
     "Z1uCcrx": {
       "id": "Z1uCcrx",
       "slug": "business-logic-in-services",
       "title": "Business Logic in Services",
       "content": "<h3>Business Logic in Services</h3>\n<p>All the business logic in the application is moved to services. Smart components (TOOD: link to the smart vs dumb components) can only hold logic that is related to this specific component. All the business logic access to backend resources should be abstracted to services.</p>\n"
->>>>>>> 73228308
     },
     "Z1xqb2O": {
       "id": "Z1xqb2O",
@@ -82,12 +58,6 @@
       "title": "Smart and dumb components",
       "content": "<h3>Smart and Dumb Components</h3>\n<p>Every major frontend framework nowadays is moving towards a component based architecture. Components are a combination of a little bit of html, javascript and css. This way of working can provide us with a lot of benefits if used in the correct way.</p>\n<p>The most advocated way to use them is through smart and dumb components (there is a variety of other names as well but the general principle is the same).</p>\n<h4>Component types</h4>\n<p>A dumb component:</p>\n<ul>\n<li>Gets data through <code>@Input</code>s and communicates only with it’s direct parent through <code>@Output</code>s.</li>\n<li>It does not know about the rest of the application. It is dumb and does not know where it is being used.</li>\n<li>Can contain business logic, but only logic that belongs to the scope of this component. A paging component can contain the logic to calculate the number of ‘boxes’ to show. It does not know what happens when a user clicks a page number. In that case, it throws a custom events to tell the page is clicked and the parent component decides what happens.</li>\n<li>It can use other dumb components as children.</li>\n<li>It can inject services that are related to the view layer of your application (think <code>TranslateService</code>, <code>Router</code>, …) but never services to fetch its own data.</li>\n</ul>\n<p>A smart component:</p>\n<ul>\n<li>Knows about the application and will fetch data.</li>\n<li>It passes data down to dumb components as much as possible and mostly only contains the business logic to fetch the data.</li>\n<li>It is build up out of several dumb components.</li>\n<li>It listen for events thrown by the dumb components and performs the required action for them.</li>\n</ul>\n<h4>Benefits</h4>\n<ul>\n<li>Dumb components are completely reusable since they have a defined API and are not linked to any specific services of data calls.</li>\n<li>Dumb components are easy to test as they are completely isolated.</li>\n<li>The entire architecture of your components becomes easier to reason about. If there is a business logic or data fetching problem, you know that you need to start searching in the smart component. Since that is the responsability of that component.</li>\n</ul>\n<h4>External resources</h4>\n<ul>\n<li><a href=\"https://medium.com/@dan_abramov/smart-and-dumb-components-7ca2f9a7c7d0\" target=\"_blank\">Presentational and container components</a> by Dan Abramov.</li>\n<li><a href=\"https://blog.angular-university.io/angular-2-smart-components-vs-presentation-components-whats-the-difference-when-to-use-each-and-why/\" target=\"_blank\">Smart components vs Presentational components</a> by angular University.</li>\n<li><a href=\"https://blog.strongbrew.io/the-smart-vs-dumb-components-quiz/\" target=\"_blank\">The smart vs dumb component quiz</a> by Kwinten Pisman.</li>\n</ul>\n"
     },
-    "2sJuJG": {
-      "id": "2sJuJG",
-      "slug": "not-everything-in-the-store",
-      "title": "Not everything is in the store",
-      "content": "<h1>Not everything is in the store</h1>\n<p>NgRx/Store (or Redux in general) provides us with a lot of great features and can be used in a lot of use cases. In some cases however, this pattern can be overkill and should be avoided. As a general rule of thumb, the following listing will help you to know when it helps to put data into the store.</p>\n<ul>\n<li>When data is shared between components that are in totally different places in the component tree. By putting this data into the store, it is easier to consume this data in those components.</li>\n<li>State that needs to be hydrated between page reloads. If you want your component to look the same way as it did before it was destroyed.</li>\n<li>State that can be updated from multiple places. Let’s say you have a list of users which can be updated through crud operations. In that case it is easier to manage this by putting this data into the store.</li>\n</ul>\n<p>This is a non exhausitve listing and there will always be exceptions to the rule. In most cases however, keeping to data that complies with one or more points in this list, is a good idea.</p>\n<p>In the following cases, using Redux might NOT be the best idea.</p>\n<ul>\n<li>When caching data from a backend call. If you want to cache data coming from a backend call, you can easily accomplish this by keeping a reference to the <code>Observable</code> from the <code>HttpClient</code> and adding a <code>shareReplay(1)</code> operator to it. This operator will cache the underlying result of the backend call and return it to every subsequent subscriber without re-executing it.</li>\n<li>When state is only needed for the lifecyle of the component. In cases where the data is added to the store, just to be removed on the <code>ngOnDestroy</code> lifecycle hook, it doens’t have any benefits.</li>\n</ul>\n"
-    },
     "Z8rHxb": {
       "id": "Z8rHxb",
       "slug": "bundling",
@@ -99,24 +69,11 @@
       },
       "content": "<h3>Bundling</h3>\n<p>Bundling is a standard practice aiming to reduce the number of requests that the browser needs to perform in order to deliver the application requested by the user. In essence, the bundler receives as an input a list of entry points and produces one or more bundles. This way, the browser can get the entire application by performing only a few requests, instead of requesting each individual resource separately.</p>\n<p>As your application grows bundling everything into a single large bundle would again be counter productive. Explore Code Splitting techniques using Webpack.</p>\n<p><strong>Additional http requests will not be a concern with HTTP/2 because of the server push feature.</strong></p>\n<h4>Tooling</h4>\n<p>Tools which allows us to bundle our applications efficiently are:</p>\n<ul>\n<li><a href=\"https://github.com/angular/angular-cli\">Angular CLI</a> - A command line interface for Angular which makes it easy to create an application that already works, right out of the box. It already follows many best practices and focuses on performance.</li>\n<li><a href=\"https://webpack.js.org\">Webpack</a> - provides efficient bundling by performing <a href=\"#tree-shaking\">tree-shaking</a>.</li>\n<li><a href=\"https://webpack.js.org/guides/code-splitting/\">Webpack Code Splitting</a> - Techniques to split your code.</li>\n<li><a href=\"https://medium.com/webpack/webpack-http-2-7083ec3f3ce6#.46idrz8kb\">Webpack &amp; http2</a> - Need for splitting with http2.</li>\n<li><a href=\"https://github.com/rollup/rollup\">Rollup</a> - provides bundling by performing efficient tree-shaking, taking advantage of the static nature of the ES2015 modules.</li>\n<li><a href=\"https://github.com/google/closure-compiler\">Google Closure Compiler</a> - performs plenty of optimizations and provides bundling support. Originally written in Java, since recently it also has a <a href=\"https://www.npmjs.com/package/google-closure-compiler-js\">JavaScript version</a> which can be <a href=\"https://www.npmjs.com/package/google-closure-compiler-js\">found here</a>.</li>\n<li><a href=\"https://github.com/systemjs/builder\">SystemJS Builder</a> - provides a single-file build for SystemJS of mixed-dependency module trees.</li>\n<li><a href=\"http://browserify.org/\">Browserify</a>.</li>\n</ul>\n"
     },
-<<<<<<< HEAD
-    "ZDAf5h": {
-      "id": "ZDAf5h",
-      "slug": "onpush",
-      "title": "Bundling",
-      "source": "https://github.com/mgechev/angular-performance-checklist",
-      "author": {
-        "name": "Minko Gechev",
-        "url": "https://twitter.com/mgechev"
-      },
-      "content": "<h3>Bundling</h3>\n<p>Bundling is a standard practice aiming to reduce the number of requests that the browser needs to perform in order to deliver the application requested by the user. In essence, the bundler receives as an input a list of entry points and produces one or more bundles. This way, the browser can get the entire application by performing only a few requests, instead of requesting each individual resource separately.</p>\n<p>As your application grows bundling everything into a single large bundle would again be counter productive. Explore Code Splitting techniques using Webpack.</p>\n<p><strong>Additional http requests will not be a concern with HTTP/2 because of the server push feature.</strong></p>\n<h4>Tooling</h4>\n<p>Tools which allows us to bundle our applications efficiently are:</p>\n<ul>\n<li><a href=\"https://github.com/angular/angular-cli\">Angular CLI</a> - A command line interface for Angular which makes it easy to create an application that already works, right out of the box. It already follows many best practices and focuses on performance.</li>\n<li><a href=\"https://webpack.js.org\">Webpack</a> - provides efficient bundling by performing <a href=\"#tree-shaking\">tree-shaking</a>.</li>\n<li><a href=\"https://webpack.js.org/guides/code-splitting/\">Webpack Code Splitting</a> - Techniques to split your code.</li>\n<li><a href=\"https://medium.com/webpack/webpack-http-2-7083ec3f3ce6#.46idrz8kb\">Webpack &amp; http2</a> - Need for splitting with http2.</li>\n<li><a href=\"https://github.com/rollup/rollup\">Rollup</a> - provides bundling by performing efficient tree-shaking, taking advantage of the static nature of the ES2015 modules.</li>\n<li><a href=\"https://github.com/google/closure-compiler\">Google Closure Compiler</a> - performs plenty of optimizations and provides bundling support. Originally written in Java, since recently it also has a <a href=\"https://www.npmjs.com/package/google-closure-compiler-js\">JavaScript version</a> which can be <a href=\"https://www.npmjs.com/package/google-closure-compiler-js\">found here</a>.</li>\n<li><a href=\"https://github.com/systemjs/builder\">SystemJS Builder</a> - provides a single-file build for SystemJS of mixed-dependency module trees.</li>\n<li><a href=\"http://browserify.org/\">Browserify</a>.</li>\n</ul>\n"
-=======
     "Z13mvQ4": {
       "id": "Z13mvQ4",
       "slug": "change-detection-optimization",
       "title": "ChangeDetection Optimization",
       "content": "<h3>Using OnPush</h3>\n"
->>>>>>> 73228308
     },
     "AvD9O": {
       "id": "AvD9O",
